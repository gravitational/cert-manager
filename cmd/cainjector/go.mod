module github.com/cert-manager/cert-manager/cainjector-binary

go 1.22.0

// Do not remove this comment:
// please place any replace statements here at the top for visibility and add a
// comment to it as to when it can be removed

// Can be removed once github.com/go-ldap/ldap/v3 releases a version that requires this version.
replace github.com/go-asn1-ber/asn1-ber => github.com/go-asn1-ber/asn1-ber v1.5.6

replace github.com/cert-manager/cert-manager => ../../

require (
	github.com/cert-manager/cert-manager v0.0.0-00010101000000-000000000000
	github.com/spf13/cobra v1.8.1
	github.com/spf13/pflag v1.0.5
	k8s.io/api v0.31.1
	k8s.io/apiextensions-apiserver v0.31.1
	k8s.io/apimachinery v0.31.1
	k8s.io/client-go v0.31.1
	k8s.io/component-base v0.31.1
	k8s.io/kube-aggregator v0.31.1
	sigs.k8s.io/controller-runtime v0.19.0
)

require (
	github.com/Azure/go-ntlmssp v0.0.0-20221128193559-754e69321358 // indirect
	github.com/beorn7/perks v1.0.1 // indirect
	github.com/blang/semver/v4 v4.0.0 // indirect
	github.com/cespare/xxhash/v2 v2.3.0 // indirect
	github.com/davecgh/go-spew v1.1.2-0.20180830191138-d8f796af33cc // indirect
	github.com/emicklei/go-restful/v3 v3.12.1 // indirect
	github.com/evanphx/json-patch/v5 v5.9.0 // indirect
	github.com/fsnotify/fsnotify v1.7.0 // indirect
	github.com/fxamacker/cbor/v2 v2.7.0 // indirect
	github.com/go-asn1-ber/asn1-ber v1.5.6 // indirect
	github.com/go-ldap/ldap/v3 v3.4.8 // indirect
	github.com/go-logr/logr v1.4.2 // indirect
	github.com/go-logr/zapr v1.3.0 // indirect
	github.com/go-openapi/jsonpointer v0.21.0 // indirect
	github.com/go-openapi/jsonreference v0.21.0 // indirect
	github.com/go-openapi/swag v0.23.0 // indirect
	github.com/gogo/protobuf v1.3.2 // indirect
	github.com/golang/groupcache v0.0.0-20210331224755-41bb18bfe9da // indirect
	github.com/golang/protobuf v1.5.4 // indirect
	github.com/google/gnostic-models v0.6.8 // indirect
	github.com/google/go-cmp v0.6.0 // indirect
	github.com/google/gofuzz v1.2.0 // indirect
	github.com/google/uuid v1.6.0 // indirect
	github.com/imdario/mergo v0.3.16 // indirect
	github.com/inconshreveable/mousetrap v1.1.0 // indirect
	github.com/josharian/intern v1.0.0 // indirect
	github.com/json-iterator/go v1.1.12 // indirect
	github.com/klauspost/compress v1.17.9 // indirect
	github.com/mailru/easyjson v0.7.7 // indirect
	github.com/modern-go/concurrent v0.0.0-20180306012644-bacd9c7ef1dd // indirect
	github.com/modern-go/reflect2 v1.0.2 // indirect
	github.com/munnerz/goautoneg v0.0.0-20191010083416-a7dc8b61c822 // indirect
	github.com/pkg/errors v0.9.1 // indirect
	github.com/prometheus/client_golang v1.20.4 // indirect
	github.com/prometheus/client_model v0.6.1 // indirect
	github.com/prometheus/common v0.55.0 // indirect
	github.com/prometheus/procfs v0.15.1 // indirect
	github.com/x448/float16 v0.8.4 // indirect
	go.uber.org/multierr v1.11.0 // indirect
	go.uber.org/zap v1.27.0 // indirect
<<<<<<< HEAD
	golang.org/x/exp v0.0.0-20240506185415-9bf2ced13842 // indirect
	golang.org/x/net v0.26.0 // indirect
	golang.org/x/oauth2 v0.20.0 // indirect
	golang.org/x/sys v0.21.0 // indirect
	golang.org/x/term v0.21.0 // indirect
	golang.org/x/text v0.16.0 // indirect
	golang.org/x/time v0.5.0 // indirect
=======
	golang.org/x/crypto v0.27.0 // indirect
	golang.org/x/exp v0.0.0-20240719175910-8a7402abbf56 // indirect
	golang.org/x/net v0.29.0 // indirect
	golang.org/x/oauth2 v0.23.0 // indirect
	golang.org/x/sync v0.8.0 // indirect
	golang.org/x/sys v0.25.0 // indirect
	golang.org/x/term v0.24.0 // indirect
	golang.org/x/text v0.18.0 // indirect
	golang.org/x/time v0.6.0 // indirect
>>>>>>> ff50c068
	gomodules.xyz/jsonpatch/v2 v2.4.0 // indirect
	google.golang.org/protobuf v1.34.2 // indirect
	gopkg.in/inf.v0 v0.9.1 // indirect
	gopkg.in/yaml.v2 v2.4.0 // indirect
	gopkg.in/yaml.v3 v3.0.1 // indirect
	k8s.io/klog/v2 v2.130.1 // indirect
	k8s.io/kube-openapi v0.0.0-20240903163716-9e1beecbcb38 // indirect
	k8s.io/utils v0.0.0-20240921022957-49e7df575cb6 // indirect
	sigs.k8s.io/gateway-api v1.1.0 // indirect
	sigs.k8s.io/json v0.0.0-20221116044647-bc3834ca7abd // indirect
	sigs.k8s.io/structured-merge-diff/v4 v4.4.1 // indirect
	sigs.k8s.io/yaml v1.4.0 // indirect
)<|MERGE_RESOLUTION|>--- conflicted
+++ resolved
@@ -65,15 +65,6 @@
 	github.com/x448/float16 v0.8.4 // indirect
 	go.uber.org/multierr v1.11.0 // indirect
 	go.uber.org/zap v1.27.0 // indirect
-<<<<<<< HEAD
-	golang.org/x/exp v0.0.0-20240506185415-9bf2ced13842 // indirect
-	golang.org/x/net v0.26.0 // indirect
-	golang.org/x/oauth2 v0.20.0 // indirect
-	golang.org/x/sys v0.21.0 // indirect
-	golang.org/x/term v0.21.0 // indirect
-	golang.org/x/text v0.16.0 // indirect
-	golang.org/x/time v0.5.0 // indirect
-=======
 	golang.org/x/crypto v0.27.0 // indirect
 	golang.org/x/exp v0.0.0-20240719175910-8a7402abbf56 // indirect
 	golang.org/x/net v0.29.0 // indirect
@@ -83,7 +74,6 @@
 	golang.org/x/term v0.24.0 // indirect
 	golang.org/x/text v0.18.0 // indirect
 	golang.org/x/time v0.6.0 // indirect
->>>>>>> ff50c068
 	gomodules.xyz/jsonpatch/v2 v2.4.0 // indirect
 	google.golang.org/protobuf v1.34.2 // indirect
 	gopkg.in/inf.v0 v0.9.1 // indirect
