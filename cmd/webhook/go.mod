--- conflicted
+++ resolved
@@ -13,15 +13,9 @@
 
 require (
 	github.com/cert-manager/cert-manager v0.0.0-00010101000000-000000000000
-<<<<<<< HEAD
-	github.com/spf13/cobra v1.8.0
-	k8s.io/component-base v0.30.1
-	sigs.k8s.io/controller-runtime v0.18.2
-=======
 	github.com/spf13/cobra v1.8.1
 	k8s.io/component-base v0.31.1
 	sigs.k8s.io/controller-runtime v0.19.0
->>>>>>> ff50c068
 )
 
 require (
@@ -82,33 +76,6 @@
 	go.opentelemetry.io/proto/otlp v1.3.1 // indirect
 	go.uber.org/multierr v1.11.0 // indirect
 	go.uber.org/zap v1.27.0 // indirect
-<<<<<<< HEAD
-	golang.org/x/crypto v0.24.0 // indirect
-	golang.org/x/exp v0.0.0-20240506185415-9bf2ced13842 // indirect
-	golang.org/x/net v0.26.0 // indirect
-	golang.org/x/oauth2 v0.20.0 // indirect
-	golang.org/x/sync v0.7.0 // indirect
-	golang.org/x/sys v0.21.0 // indirect
-	golang.org/x/term v0.21.0 // indirect
-	golang.org/x/text v0.16.0 // indirect
-	golang.org/x/time v0.5.0 // indirect
-	gomodules.xyz/jsonpatch/v2 v2.4.0 // indirect
-	google.golang.org/genproto/googleapis/api v0.0.0-20240515191416-fc5f0ca64291 // indirect
-	google.golang.org/genproto/googleapis/rpc v0.0.0-20240515191416-fc5f0ca64291 // indirect
-	google.golang.org/grpc v1.64.1 // indirect
-	google.golang.org/protobuf v1.34.1 // indirect
-	gopkg.in/inf.v0 v0.9.1 // indirect
-	gopkg.in/yaml.v2 v2.4.0 // indirect
-	gopkg.in/yaml.v3 v3.0.1 // indirect
-	k8s.io/api v0.30.1 // indirect
-	k8s.io/apiextensions-apiserver v0.30.1 // indirect
-	k8s.io/apimachinery v0.30.1 // indirect
-	k8s.io/apiserver v0.30.1 // indirect
-	k8s.io/client-go v0.30.1 // indirect
-	k8s.io/klog/v2 v2.120.1 // indirect
-	k8s.io/kube-openapi v0.0.0-20240430033511-f0e62f92d13f // indirect
-	k8s.io/utils v0.0.0-20240502163921-fe8a2dddb1d0 // indirect
-=======
 	golang.org/x/crypto v0.27.0 // indirect
 	golang.org/x/exp v0.0.0-20240719175910-8a7402abbf56 // indirect
 	golang.org/x/net v0.29.0 // indirect
@@ -134,7 +101,6 @@
 	k8s.io/klog/v2 v2.130.1 // indirect
 	k8s.io/kube-openapi v0.0.0-20240903163716-9e1beecbcb38 // indirect
 	k8s.io/utils v0.0.0-20240921022957-49e7df575cb6 // indirect
->>>>>>> ff50c068
 	sigs.k8s.io/apiserver-network-proxy/konnectivity-client v0.30.3 // indirect
 	sigs.k8s.io/gateway-api v1.1.0 // indirect
 	sigs.k8s.io/json v0.0.0-20221116044647-bc3834ca7abd // indirect
