/*
Copyright 2020 The cert-manager Authors.

Licensed under the Apache License, Version 2.0 (the "License");
you may not use this file except in compliance with the License.
You may obtain a copy of the License at

    http://www.apache.org/licenses/LICENSE-2.0

Unless required by applicable law or agreed to in writing, software
distributed under the License is distributed on an "AS IS" BASIS,
WITHOUT WARRANTIES OR CONDITIONS OF ANY KIND, either express or implied.
See the License for the specific language governing permissions and
limitations under the License.
*/

package vault

import (
	"context"
	"crypto/tls"
	"crypto/x509"
	"errors"
	"fmt"
	"net/http"
	"path"
	"path/filepath"
	"strings"
	"time"

	vault "github.com/hashicorp/vault/api"
	"github.com/hashicorp/vault/sdk/helper/certutil"
	authv1 "k8s.io/api/authentication/v1"
	corev1 "k8s.io/api/core/v1"
	metav1 "k8s.io/apimachinery/pkg/apis/meta/v1"
	"k8s.io/utils/ptr"

	internalinformers "github.com/cert-manager/cert-manager/internal/informers"
	v1 "github.com/cert-manager/cert-manager/pkg/apis/certmanager/v1"
	cmmeta "github.com/cert-manager/cert-manager/pkg/apis/meta/v1"
	cmerrors "github.com/cert-manager/cert-manager/pkg/util/errors"
	"github.com/cert-manager/cert-manager/pkg/util/pki"
)

var _ Interface = &Vault{}

// ClientBuilder is a function type that returns a new Interface.
// Can be used in tests to create a mock signer of Vault certificate requests.
type ClientBuilder func(ctx context.Context, namespace string, _ func(ns string) CreateToken, _ internalinformers.SecretLister, _ v1.GenericIssuer) (Interface, error)

// Interface implements various high level functionality related to connecting
// with a Vault server, verifying its status and signing certificate request for
// Vault's certificate.
type Interface interface {
	Sign(csrPEM []byte, duration time.Duration) (certPEM []byte, caPEM []byte, err error)
	IsVaultInitializedAndUnsealed() error
}

// Client implements functionality to talk to a Vault server.
type Client interface {
	NewRequest(method, requestPath string) *vault.Request
	RawRequest(r *vault.Request) (*vault.Response, error)
	SetToken(v string)
	CloneConfig() *vault.Config
}

// For mocking purposes.
type CreateToken func(ctx context.Context, saName string, req *authv1.TokenRequest, opts metav1.CreateOptions) (*authv1.TokenRequest, error)

// Vault implements Interface and holds a Vault issuer, secrets lister and a
// Vault client.
type Vault struct {
	createToken   CreateToken // Uses the same namespace as below.
	secretsLister internalinformers.SecretLister
	issuer        v1.GenericIssuer
	namespace     string

	// The pattern below, of namespaced and non-namespaced Vault clients, is copied from Hashicorp Nomad:
	// https://github.com/hashicorp/nomad/blob/6e4410a9b13ce167bc7ef53da97c621b5c9dcd12/nomad/vault.go#L180-L190

	// client is the Vault API client used for Namespace-relative integrations
	// with the Vault API (anything except `/v1/sys`).
	// The namespace feature is only available in Vault Enterprise.
	// The namespace HTTP header (X-Vault-Namespace) is ignored by the open source version of Vault.
	// See https://www.vaultproject.io/docs/enterprise/namespaces
	client Client

	// clientSys is the Vault API client used for non-Namespace-relative integrations
	// with the Vault API (anything involving `/v1/sys`). This client is never configured
	// with a Vault namespace, because these endpoints may return errors if a namespace
	// header is provided
	// See https://developer.hashicorp.com/vault/docs/enterprise/namespaces#root-only-api-paths
	clientSys Client
}

// New returns a new Vault instance with the given namespace, issuer and
// secrets lister.
// Returned errors may be network failures and should be considered for
// retrying.
func New(ctx context.Context, namespace string, createTokenFn func(ns string) CreateToken, secretsLister internalinformers.SecretLister, issuer v1.GenericIssuer) (Interface, error) {
	v := &Vault{
		createToken:   createTokenFn(namespace),
		secretsLister: secretsLister,
		namespace:     namespace,
		issuer:        issuer,
	}

	cfg, err := v.newConfig()
	if err != nil {
		return nil, err
	}

	client, err := vault.NewClient(cfg)
	if err != nil {
		return nil, fmt.Errorf("error initializing Vault client: %s", err.Error())
	}

	// Set the Vault namespace.
	// An empty namespace string will cause the client to not send the namespace related HTTP headers to Vault.
	clientNS := client.WithNamespace(issuer.GetSpec().Vault.Namespace)

	// Use the (maybe) namespaced client to authenticate.
	// If a Vault namespace is configured, then the authentication endpoints are
	// expected to be in that namespace.
	if err := v.setToken(ctx, clientNS); err != nil {
		return nil, err
	}

	// A client for use with namespaced API paths
	v.client = clientNS

	// Create duplicate Vault client without a namespace, for interacting with root-only API paths.
	// For backwards compatibility, this client will use the token from the namespaced client,
	// although this is probably unnecessary / bad practice, since we only
	// interact with the sys/health endpoint which is an unauthenticated endpoint:
	// https://github.com/hashicorp/vault/issues/209#issuecomment-102485565.
	v.clientSys = clientNS.WithNamespace("")

	return v, nil
}

// Sign will connect to a Vault instance to sign a certificate signing request.
func (v *Vault) Sign(csrPEM []byte, duration time.Duration) (cert []byte, ca []byte, err error) {
	csr, err := pki.DecodeX509CertificateRequestBytes(csrPEM)
	if err != nil {
		return nil, nil, fmt.Errorf("failed to decode CSR for signing: %s", err)
	}

	parameters := map[string]string{
		"common_name": csr.Subject.CommonName,
		"alt_names":   strings.Join(csr.DNSNames, ","),
		"ip_sans":     strings.Join(pki.IPAddressesToString(csr.IPAddresses), ","),
		"uri_sans":    strings.Join(pki.URLsToString(csr.URIs), ","),
		"ttl":         duration.String(),
		"csr":         string(csrPEM),

		"exclude_cn_from_sans": "true",
	}

	vaultIssuer := v.issuer.GetSpec().Vault
	url := path.Join("/v1", vaultIssuer.Path)

	request := v.client.NewRequest("POST", url)

	if err := request.SetJSONBody(parameters); err != nil {
		return nil, nil, fmt.Errorf("failed to build vault request: %s", err)
	}

	resp, err := v.client.RawRequest(request)
	if err != nil {
		return nil, nil, fmt.Errorf("failed to sign certificate by vault: %s", err)
	}

	defer resp.Body.Close()

	vaultResult := certutil.Secret{}
	err = resp.DecodeJSON(&vaultResult)
	if err != nil {
		return nil, nil, fmt.Errorf("failed to decode response returned by vault: %s", err)
	}

	return extractCertificatesFromVaultCertificateSecret(&vaultResult)
}

func (v *Vault) setToken(ctx context.Context, client Client) error {
	// IMPORTANT: Because of backwards compatibility with older versions that
	// incorrectly allowed multiple authentication methods to be specified at
	// the time of validation, we must still allow multiple authentication methods
	// to be specified.
	// In terms of implementation, we will use the first authentication method.
	// The order of precedence is: tokenSecretRef, appRole, clientCertificate, kubernetes

	tokenRef := v.issuer.GetSpec().Vault.Auth.TokenSecretRef
	if tokenRef != nil {
		token, err := v.tokenRef(tokenRef.Name, v.namespace, tokenRef.Key)
		if err != nil {
			return err
		}
		client.SetToken(token)

		return nil
	}

	appRole := v.issuer.GetSpec().Vault.Auth.AppRole
	if appRole != nil {
		token, err := v.requestTokenWithAppRoleRef(client, appRole)
		if err != nil {
			return err
		}
		client.SetToken(token)

		return nil
	}

	clientCert := v.issuer.GetSpec().Vault.Auth.ClientCertificate
	if clientCert != nil {
		token, err := v.requestTokenWithClientCertificate(client, clientCert)
		if err != nil {
			return err
		}
		client.SetToken(token)

		return nil
	}

	kubernetesAuth := v.issuer.GetSpec().Vault.Auth.Kubernetes
	if kubernetesAuth != nil {
		token, err := v.requestTokenWithKubernetesAuth(ctx, client, kubernetesAuth)
		if err != nil {
			return fmt.Errorf("while requesting a Vault token using the Kubernetes auth: %w", err)
		}
		client.SetToken(token)
		return nil
	}

<<<<<<< HEAD
	return cmerrors.NewInvalidData("error initializing Vault client: tokenSecretRef, appRoleSecretRef, or Kubernetes auth role not set")
=======
	return cmerrors.NewInvalidData("error initializing Vault client: tokenSecretRef, appRoleSecretRef, clientCertificate, or Kubernetes auth role not set")
>>>>>>> ff50c068
}

func (v *Vault) newConfig() (*vault.Config, error) {
	cfg := vault.DefaultConfig()
	cfg.Address = v.issuer.GetSpec().Vault.Server

	caBundle, err := v.caBundle()
	if err != nil {
		return nil, fmt.Errorf("failed to load vault CA bundle: %w", err)
	}

	if len(caBundle) != 0 {
		caCertPool := x509.NewCertPool()
		ok := caCertPool.AppendCertsFromPEM(caBundle)
		if !ok {
			return nil, fmt.Errorf("no Vault CA bundles loaded, check bundle contents")
		}

		cfg.HttpClient.Transport.(*http.Transport).TLSClientConfig.RootCAs = caCertPool
	}

	clientCertificate, err := v.clientCertificate()
	if err != nil {
		return nil, fmt.Errorf("failed to load vault client certificate: %w", err)
	}

	if clientCertificate != nil {
		cfg.HttpClient.Transport.(*http.Transport).TLSClientConfig.Certificates = []tls.Certificate{*clientCertificate}
	}

	return cfg, nil
}

// caBundle returns the CA bundle for the Vault server. Can be used in Vault
// client configs to trust the connection to the Vault server. If no custom CA
// bundle is configured, an empty byte slice is returned.
// Assumes the in-line and Secret CA bundles are not both defined.
// If the `key` of the Secret CA bundle is not defined, its value defaults to
// `ca.crt`.
func (v *Vault) caBundle() ([]byte, error) {
	if len(v.issuer.GetSpec().Vault.CABundle) > 0 {
		return v.issuer.GetSpec().Vault.CABundle, nil
	}

	ref := v.issuer.GetSpec().Vault.CABundleSecretRef
	if ref == nil {
		return nil, nil
	}

	secret, err := v.secretsLister.Secrets(v.namespace).Get(ref.Name)
	if err != nil {
		return nil, fmt.Errorf("could not access secret '%s/%s': %s", v.namespace, ref.Name, err)
	}

	var key string
	if ref.Key != "" {
		key = ref.Key
	} else {
		key = cmmeta.TLSCAKey
	}

	certBytes, ok := secret.Data[key]
	if !ok {
		return nil, fmt.Errorf("no data for %q in secret '%s/%s'", key, v.namespace, ref.Name)
	}

	return certBytes, nil
}

// clientCertificate returns the Client Certificate for the Vault server.
// Can be used in Vault client configs when the server requires mTLS.
func (v *Vault) clientCertificate() (*tls.Certificate, error) {
	refCert := v.issuer.GetSpec().Vault.ClientCertSecretRef
	refPrivateKey := v.issuer.GetSpec().Vault.ClientKeySecretRef
	if refCert == nil || refPrivateKey == nil {
		return nil, nil
	}

	secretCert, err := v.secretsLister.Secrets(v.namespace).Get(refCert.Name)
	if err != nil {
		return nil, fmt.Errorf("could not access Secret '%s/%s': %s", v.namespace, refCert.Name, err)
	}
	secretPrivateKey, err := v.secretsLister.Secrets(v.namespace).Get(refPrivateKey.Name)
	if err != nil {
		return nil, fmt.Errorf("could not access Secret '%s/%s': %s", v.namespace, refPrivateKey.Name, err)
	}

	var keyCert string
	if refCert.Key != "" {
		keyCert = refCert.Key
	} else {
		keyCert = corev1.TLSCertKey
	}

	var keyPrivate string
	if refPrivateKey.Key != "" {
		keyPrivate = refPrivateKey.Key
	} else {
		keyPrivate = corev1.TLSPrivateKeyKey
	}

	certBytes, ok := secretCert.Data[keyCert]
	if !ok {
		return nil, fmt.Errorf("no data for %q in Secret '%s/%s'", keyCert, v.namespace, refCert.Name)
	}
	privateKeyBytes, ok := secretPrivateKey.Data[keyPrivate]
	if !ok {
		return nil, fmt.Errorf("no data for %q in Secret '%s/%s'", keyPrivate, v.namespace, refPrivateKey.Name)
	}

	cert, err := tls.X509KeyPair(certBytes, privateKeyBytes)
	if err != nil {
		return nil, fmt.Errorf("could not parse the TLS certificate from Secrets '%s/%s'(cert) and '%s/%s'(key): %s", v.namespace, refCert.Name, v.namespace, refPrivateKey.Name, err)
	}
	return &cert, nil
}

func (v *Vault) tokenRef(name, namespace, key string) (string, error) {
	secret, err := v.secretsLister.Secrets(namespace).Get(name)
	if err != nil {
		return "", err
	}

	if key == "" {
		key = v1.DefaultVaultTokenAuthSecretKey
	}

	keyBytes, ok := secret.Data[key]
	if !ok {
		return "", fmt.Errorf("no data for %q in secret '%s/%s'", key, name, namespace)
	}

	token := string(keyBytes)
	token = strings.TrimSpace(token)

	return token, nil
}

func (v *Vault) appRoleRef(appRole *v1.VaultAppRole) (roleId, secretId string, err error) {
	roleId = strings.TrimSpace(appRole.RoleId)

	secret, err := v.secretsLister.Secrets(v.namespace).Get(appRole.SecretRef.Name)
	if err != nil {
		return "", "", err
	}

	key := appRole.SecretRef.Key

	keyBytes, ok := secret.Data[key]
	if !ok {
		return "", "", fmt.Errorf("no data for %q in secret '%s/%s'", key, v.namespace, appRole.SecretRef.Name)
	}

	secretId = string(keyBytes)
	secretId = strings.TrimSpace(secretId)

	return roleId, secretId, nil
}

func (v *Vault) requestTokenWithAppRoleRef(client Client, appRole *v1.VaultAppRole) (string, error) {
	roleId, secretId, err := v.appRoleRef(appRole)
	if err != nil {
		return "", err
	}

	parameters := map[string]string{
		"role_id":   roleId,
		"secret_id": secretId,
	}

	authPath := appRole.Path
	if authPath == "" {
		authPath = "approle"
	}

	url := path.Join("/v1", "auth", authPath, "login")

	request := client.NewRequest("POST", url)

	err = request.SetJSONBody(parameters)
	if err != nil {
		return "", fmt.Errorf("error encoding Vault parameters: %s", err.Error())
	}

	resp, err := client.RawRequest(request)
	if err != nil {
		return "", fmt.Errorf("error logging in to Vault server: %s", err.Error())
	}

	defer resp.Body.Close()

	vaultResult := vault.Secret{}
	if err := resp.DecodeJSON(&vaultResult); err != nil {
		return "", fmt.Errorf("unable to decode JSON payload: %s", err.Error())
	}

	token, err := vaultResult.TokenID()
	if err != nil {
		return "", fmt.Errorf("unable to read token: %s", err.Error())
	}

	if token == "" {
		return "", errors.New("no token returned")
	}

	return token, nil
}

func (v *Vault) requestTokenWithClientCertificate(client Client, clientCertificateAuth *v1.VaultClientCertificateAuth) (string, error) {
	// If secretName is set, load client certificate from Secret, otherwise assume that a
	// fitting client certificate is loaded in the client already.
	if len(clientCertificateAuth.SecretName) != 0 {
		secret, err := v.secretsLister.Secrets(v.namespace).Get(clientCertificateAuth.SecretName)
		if err != nil {
			return "", err
		}

		cert, ok := secret.Data["tls.crt"]
		if !ok {
			return "", fmt.Errorf("no data for tls.crt in secret '%s/%s'", v.namespace, clientCertificateAuth.SecretName)
		}
		key, ok := secret.Data["tls.key"]
		if !ok {
			return "", fmt.Errorf("no data for tls.key in secret '%s/%s'", v.namespace, clientCertificateAuth.SecretName)
		}

		clientCertificate, err := tls.X509KeyPair(cert, key)
		if err != nil {
			return "", fmt.Errorf("error reading client certificate: %s", err.Error())
		}

		// Setting up a short lived client with a configured client certificate.
		// It is only meant to be used for requesting a Vault token. We clone
		// http.Client's Transport separately as it has to be adjusted and does
		// not seem to be cloned by CloneConfig.
		cfg := client.CloneConfig()
		tmpTransport := cfg.HttpClient.Transport.(*http.Transport).Clone()
		tmpTransport.TLSClientConfig.Certificates = append(tmpTransport.TLSClientConfig.Certificates, clientCertificate)
		cfg.HttpClient.Transport = tmpTransport
		client, err = vault.NewClient(cfg)
		if err != nil {
			return "", fmt.Errorf("error initializing intermediary Vault client: %s", err.Error())
		}
	}

	parameters := map[string]string{
		"name": clientCertificateAuth.Name,
	}

	mountPath := clientCertificateAuth.Path
	if mountPath == "" {
		mountPath = v1.DefaultVaultClientCertificateAuthMountPath
	}

	url := filepath.Join(mountPath, "login")
	request := client.NewRequest("POST", url)
	err := request.SetJSONBody(parameters)
	if err != nil {
		return "", fmt.Errorf("error encoding Vault parameters: %s", err.Error())
	}

	resp, err := client.RawRequest(request)
	if err != nil {
		return "", fmt.Errorf("error calling Vault server: %s", err.Error())
	}

	defer resp.Body.Close()
	vaultResult := vault.Secret{}
	err = resp.DecodeJSON(&vaultResult)
	if err != nil {
		return "", fmt.Errorf("unable to decode JSON payload: %s", err.Error())
	}

	token, err := vaultResult.TokenID()
	if err != nil {
		return "", fmt.Errorf("unable to read token: %s", err.Error())
	}

	return token, nil
}

func (v *Vault) requestTokenWithKubernetesAuth(ctx context.Context, client Client, kubernetesAuth *v1.VaultKubernetesAuth) (string, error) {
	var jwt string
	switch {
	case kubernetesAuth.SecretRef.Name != "":
		secret, err := v.secretsLister.Secrets(v.namespace).Get(kubernetesAuth.SecretRef.Name)
		if err != nil {
			return "", err
		}

		key := kubernetesAuth.SecretRef.Key
		if key == "" {
			key = v1.DefaultVaultTokenAuthSecretKey
		}

		keyBytes, ok := secret.Data[key]
		if !ok {
			return "", fmt.Errorf("no data for %q in secret '%s/%s'", key, v.namespace, kubernetesAuth.SecretRef.Name)
		}

		jwt = string(keyBytes)

	case kubernetesAuth.ServiceAccountRef != nil:
		defaultAudience := "vault://"
		if v.issuer.GetNamespace() != "" {
			defaultAudience += v.issuer.GetNamespace() + "/"
		}
		defaultAudience += v.issuer.GetName()

		audiences := append([]string(nil), kubernetesAuth.ServiceAccountRef.TokenAudiences...)
		audiences = append(audiences, defaultAudience)

		tokenrequest, err := v.createToken(ctx, kubernetesAuth.ServiceAccountRef.Name, &authv1.TokenRequest{
			Spec: authv1.TokenRequestSpec{
				// Default audience is generated by cert-manager.
				// This is the most secure configuration as vault role must explicitly mandate the audience.
				// The format is:
				//   "vault://<namespace>/<issuer-name>"   (for an Issuer)
				//   "vault://<issuer-name>"               (for a ClusterIssuer)
				//
				// If audiences are specified in the VaultIssuer, they will be appended to the default audience.
				//
				// Vault backend can bind the kubernetes auth backend role to the service account and specific namespace of the service account.
				// Providing additional audiences is not considered a major non-mitigatable security risk
				// as if someone creates an Issuer in another namespace/globally with the same audiences
				// in attempt to hijack the certificate vault (if role config mandates sa:namespace) won't authorise the connection
				// as token subject won't match vault role requirement to have SA originated from the specific namespace.
				Audiences: audiences,

				// Since the JWT is only used to authenticate with Vault and is
				// immediately discarded, let's use the minimal duration
				// possible. 10 minutes is the minimum allowed by the Kubernetes
				// API.
				ExpirationSeconds: ptr.To(int64(600)),
			},
		}, metav1.CreateOptions{})
		if err != nil {
			return "", fmt.Errorf("while requesting a token for the service account %s/%s: %s", v.issuer.GetNamespace(), kubernetesAuth.ServiceAccountRef.Name, err.Error())
		}

		jwt = tokenrequest.Status.Token
	default:
		return "", fmt.Errorf("programmer mistake: both serviceAccountRef and tokenRef.name are empty")
	}

	parameters := map[string]string{
		"role": kubernetesAuth.Role,
		"jwt":  jwt,
	}

	mountPath := kubernetesAuth.Path
	if mountPath == "" {
		mountPath = v1.DefaultVaultKubernetesAuthMountPath
	}

	url := filepath.Join(mountPath, "login")
	request := client.NewRequest("POST", url)
	err := request.SetJSONBody(parameters)
	if err != nil {
		return "", fmt.Errorf("error encoding Vault parameters: %s", err.Error())
	}

	resp, err := client.RawRequest(request)
	if err != nil {
		return "", fmt.Errorf("error calling Vault server: %s", err.Error())
	}

	defer resp.Body.Close()
	vaultResult := vault.Secret{}
	err = resp.DecodeJSON(&vaultResult)
	if err != nil {
		return "", fmt.Errorf("unable to decode JSON payload: %s", err.Error())
	}

	token, err := vaultResult.TokenID()
	if err != nil {
		return "", fmt.Errorf("unable to read token: %s", err.Error())
	}

	return token, nil
}

func extractCertificatesFromVaultCertificateSecret(secret *certutil.Secret) ([]byte, []byte, error) {
	parsedBundle, err := certutil.ParsePKIMap(secret.Data)
	if err != nil {
		return nil, nil, fmt.Errorf("failed to decode response returned by vault: %s", err)
	}

	vbundle, err := parsedBundle.ToCertBundle()
	if err != nil {
		return nil, nil, fmt.Errorf("unable to convert certificate bundle to PEM bundle: %s", err.Error())
	}

	bundle, err := pki.ParseSingleCertificateChainPEM([]byte(
		strings.Join(append(
			vbundle.CAChain,
			vbundle.IssuingCA,
			vbundle.Certificate,
		), "\n")))
	if err != nil {
		return nil, nil, fmt.Errorf("failed to parse certificate chain from vault: %w", err)
	}

	return bundle.ChainPEM, bundle.CAPEM, nil
}

func (v *Vault) IsVaultInitializedAndUnsealed() error {
	healthURL := path.Join("/v1", "sys", "health")
	healthRequest := v.clientSys.NewRequest("GET", healthURL)
	healthResp, err := v.clientSys.RawRequest(healthRequest)

	if healthResp != nil {
		defer healthResp.Body.Close()
	}

	// 200 = if initialized, unsealed, and active
	// 429 = if unsealed and standby
	// 472 = if disaster recovery mode replication secondary and active
	// 473 = if performance standby
	// 501 = if not initialized
	// 503 = if sealed
	// nolint: usestdlibvars // We use the numeric error codes here that we got from the Vault docs.
	if err != nil {
		switch {
		case healthResp == nil:
			return err
		case healthResp.StatusCode == 429, healthResp.StatusCode == 472, healthResp.StatusCode == 473:
			return nil
		case healthResp.StatusCode == 501:
			return fmt.Errorf("Vault is not initialized")
		case healthResp.StatusCode == 503:
			return fmt.Errorf("Vault is sealed")
		default:
			return fmt.Errorf("error calling Vault %s: %w", healthURL, err)
		}
	}

	return nil
}<|MERGE_RESOLUTION|>--- conflicted
+++ resolved
@@ -233,11 +233,7 @@
 		return nil
 	}
 
-<<<<<<< HEAD
-	return cmerrors.NewInvalidData("error initializing Vault client: tokenSecretRef, appRoleSecretRef, or Kubernetes auth role not set")
-=======
 	return cmerrors.NewInvalidData("error initializing Vault client: tokenSecretRef, appRoleSecretRef, clientCertificate, or Kubernetes auth role not set")
->>>>>>> ff50c068
 }
 
 func (v *Vault) newConfig() (*vault.Config, error) {
