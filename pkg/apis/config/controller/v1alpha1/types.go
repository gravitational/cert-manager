--- conflicted
+++ resolved
@@ -219,65 +219,9 @@
 	// For HTTP01 challenges the propagation check verifies that the challenge
 	// token is served at the challenge URL. This should be a valid duration
 	// string, for example 180s or 1h
-<<<<<<< HEAD
 	CheckRetryPeriod *sharedv1alpha1.Duration `json:"checkRetryPeriod,omitempty"`
-=======
-	CheckRetryPeriod time.Duration `json:"checkRetryPeriod,omitempty"`
 
 	// The duration the controller should wait after determining that an ACME dns entry exists.
 	// This should be a valid duration string, for example 180s or 1h
-	PropagationTime time.Duration `json:"propagationTime,omitempty"`
-}
-
-// TLSConfig configures how TLS certificates are sourced for serving.
-// Only one of 'filesystem' or 'dynamic' may be specified.
-type TLSConfig struct {
-	// cipherSuites is the list of allowed cipher suites for the server.
-	// Values are from tls package constants (https://golang.org/pkg/crypto/tls/#pkg-constants).
-	// If not specified, the default for the Go version will be used and may change over time.
-	CipherSuites []string `json:"cipherSuites,omitempty"`
-
-	// minTLSVersion is the minimum TLS version supported.
-	// Values are from tls package constants (https://golang.org/pkg/crypto/tls/#pkg-constants).
-	// If not specified, the default for the Go version will be used and may change over time.
-	MinTLSVersion string `json:"minTLSVersion,omitempty"`
-
-	// Filesystem enables using a certificate and private key found on the local filesystem.
-	// These files will be periodically polled in case they have changed, and dynamically reloaded.
-	Filesystem FilesystemServingConfig `json:"filesystem"`
-
-	// When Dynamic serving is enabled, the controller will generate a CA used to sign
-	// certificates and persist it into a Kubernetes Secret resource (for other replicas of the
-	// controller to consume).
-	// It will then generate a certificate in-memory for itself using this CA to serve with.
-	Dynamic DynamicServingConfig `json:"dynamic"`
-}
-
-// DynamicServingConfig makes the controller generate a CA and persist it into Secret resources.
-// This CA will be used by all instances of the controller for signing serving certificates.
-type DynamicServingConfig struct {
-	// Namespace of the Kubernetes Secret resource containing the TLS certificate
-	// used as a CA to sign dynamic serving certificates.
-	SecretNamespace string `json:"secretNamespace,omitempty"`
-
-	// Secret resource name containing the TLS certificate
-	// used as a CA to sign dynamic serving certificates.
-	SecretName string `json:"secretName,omitempty"`
-
-	// DNSNames that must be present on serving certificates signed by the CA.
-	DNSNames []string `json:"dnsNames,omitempty"`
-
-	// LeafDuration is a customizable duration on serving certificates signed by the CA.
-	LeafDuration time.Duration
-}
-
-// FilesystemServingConfig enables using a certificate and private key found on the local filesystem.
-// These files will be periodically polled in case they have changed, and dynamically reloaded.
-type FilesystemServingConfig struct {
-	// Path to a file containing TLS certificate & chain to serve with
-	CertFile string `json:"certFile,omitempty"`
-
-	// Path to a file containing a TLS private key to serve with
-	KeyFile string `json:"keyFile,omitempty"`
->>>>>>> f83c8263
+	PropagationTime *sharedv1alpha1.Duration `json:"propagationTime,omitempty"`
 }