--- conflicted
+++ resolved
@@ -333,12 +333,7 @@
 	}
 	// renew the root CA when the current one is 2/3 of the way through its life
 	if time.Until(x509Cert.NotAfter) < (x509Cert.NotAfter.Sub(x509Cert.NotBefore) / 3) {
-<<<<<<< HEAD
-		d.log.V(logf.InfoLevel).Info("Root CA certificate is nearing expiry. Regenerating...")
-		return true
-=======
 		return true, "CA certificate is nearing expiry."
->>>>>>> ff50c068
 	}
 
 	return false, ""
